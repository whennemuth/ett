--- conflicted
+++ resolved
@@ -204,11 +204,7 @@
  */
 const { argv:args } = process;
 if(args.length > 2 && args[2].replace(/\\/g, '/').endsWith('lib/lambda/functions/consenting-person/BucketInventory.ts')) {
-<<<<<<< HEAD
-
   const inventoryType = 'entity' as 'consenter' | 'entity';
-=======
->>>>>>> f24e6951
 
   (async() => {
     const context:IContext = await require('../../../../contexts/context.json');
